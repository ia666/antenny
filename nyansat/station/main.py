"""
Antenny main entry point, runs after boot.py.
"""
import time
import machine

<<<<<<< HEAD
from antenny_threading import Queue
from config.config import ConfigRepository

from multi_client.follower import AntennyFollowerNode, MCAST_PORT, UDPFollowerClient
=======
# Account for the fact that libraries like logging and asyncio need to be installed, after a
#   successful connection on reboot.
failed_imports = False
try:
    import logging
    import antenny
    from antenny_threading import Queue
    from multi_client.follower import AntennyFollowerNode, MCAST_PORT, UDPFollowerClient
except ImportError:
    failed_imports = True
>>>>>>> c79960ac


def initialize_i2c_bus():
    pin = machine.Pin(4, machine.Pin.OUT)
    pin.value(0)
    pin = machine.Pin(14, machine.Pin.OUT)
    pin.value(0)
    pin = machine.Pin(15, machine.Pin.OUT)
    pin.value(0)
    pin = machine.Pin(16, machine.Pin.OUT)
    pin.value(0)
    pin = machine.Pin(17, machine.Pin.OUT)
    pin.value(0)
    pin = machine.Pin(19, machine.Pin.OUT)
    pin.value(0)


<<<<<<< HEAD
logging.basicConfig(level=logging.DEBUG)
initialize_i2c_bus()
# leave this global so the entire system has access to the AntKontrol instance
try:
    api = antenny.esp32_antenna_api_factory()
    config = api.config
except Exception as e:
    print("Unable to create an ESP32 Antenny instance: {}".format(e))
    print("To change config values use `config.set(key, value)`")
    config = ConfigRepository()
=======
if not failed_imports:
    logging.basicConfig(level=logging.DEBUG)
    initialize_i2c_bus()
    # leave this global so the entire system has access to the AntKontrol instance
    api = antenny.esp32_antenna_api_factory()
else:
    print("WARNING: necessary imports failed, please reboot the device after installing the "
          "necessary dependencies")
    api = None
>>>>>>> c79960ac


def join_leader(my_id: int):
    """
    Join a leader.
    """
    udp_client = UDPFollowerClient(Queue(), Queue(), MCAST_PORT)
    follower = AntennyFollowerNode(my_id, udp_client, api)
    try:
        udp_client.start()
        follower.start()
        while not follower.follow(0x42):
            time.sleep(1)
    except Exception as e:
        print(e)
        udp_client.stop()
        follower.stop()
        return
    follower.join()
    udp_client.join()<|MERGE_RESOLUTION|>--- conflicted
+++ resolved
@@ -4,12 +4,6 @@
 import time
 import machine
 
-<<<<<<< HEAD
-from antenny_threading import Queue
-from config.config import ConfigRepository
-
-from multi_client.follower import AntennyFollowerNode, MCAST_PORT, UDPFollowerClient
-=======
 # Account for the fact that libraries like logging and asyncio need to be installed, after a
 #   successful connection on reboot.
 failed_imports = False
@@ -20,7 +14,6 @@
     from multi_client.follower import AntennyFollowerNode, MCAST_PORT, UDPFollowerClient
 except ImportError:
     failed_imports = True
->>>>>>> c79960ac
 
 
 def initialize_i2c_bus():
@@ -38,18 +31,6 @@
     pin.value(0)
 
 
-<<<<<<< HEAD
-logging.basicConfig(level=logging.DEBUG)
-initialize_i2c_bus()
-# leave this global so the entire system has access to the AntKontrol instance
-try:
-    api = antenny.esp32_antenna_api_factory()
-    config = api.config
-except Exception as e:
-    print("Unable to create an ESP32 Antenny instance: {}".format(e))
-    print("To change config values use `config.set(key, value)`")
-    config = ConfigRepository()
-=======
 if not failed_imports:
     logging.basicConfig(level=logging.DEBUG)
     initialize_i2c_bus()
@@ -59,7 +40,6 @@
     print("WARNING: necessary imports failed, please reboot the device after installing the "
           "necessary dependencies")
     api = None
->>>>>>> c79960ac
 
 
 def join_leader(my_id: int):
