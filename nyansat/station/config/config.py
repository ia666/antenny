--- conflicted
+++ resolved
@@ -31,18 +31,11 @@
         "gps_uart_rx": 27,
         "i2c_servo_scl": 21,
         "i2c_servo_sda": 22,
-<<<<<<< HEAD
-        "i2c_bno_scl": 23,
-        "i2c_bno_sda": 18,
-        "i2c_screen_scl": 12,
-        "i2c_screen_sda": 13,
-=======
         "i2c_servo_address": 64,
         "i2c_bno_scl": 18,
         "i2c_bno_sda": 19,
         "i2c_screen_scl": 25,
         "i2c_screen_sda": 26,
->>>>>>> 2b926c50
         # IMU calibration - cf. section 3.6.4 "Sensor calibration data" in
         # Bosch BNO055 datasheet. Default values are all zero
         "acc_offset_x_lsb": 0,
